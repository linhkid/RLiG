"""
TSTR (Train on Synthetic, Test on Real) Evaluation Framework

This script implements a proper TSTR evaluation for generative models as described in the RLiG paper.
Models evaluated:
- RLiG: Reinforcement Learning inspired Generative Bayesian Networks
- GANBLR: Generative Adversarial Network with Bayesian Networks using Tree Search structure
- GANBLR++: Generative Adversarial Network with Bayesian Networks using Hill Climbing structure
- CTGAN: Conditional Tabular GAN
- NaiveBayes: Simple baseline generative model

The TSTR methodology:
1. Train a generative model on real data
2. Generate synthetic data from the trained model 
3. Train classification models (LR, MLP, RF) on the synthetic data
4. Test these classification models on real test data
5. Measure accuracy (how well models trained on synthetic data perform on real data)
"""

import os
import gc
import torch
import time
import warnings
import logging
import numpy as np
import pandas as pd
import argparse
from tqdm import tqdm
from scipy.io.arff import loadarff

# Suppress warnings and verbose logs
warnings.filterwarnings("ignore")
logging.getLogger('tensorflow').setLevel(logging.ERROR)
logging.getLogger('pgmpy').setLevel(logging.ERROR)

# scikit-learn imports
from sklearn.naive_bayes import GaussianNB
from sklearn.linear_model import LogisticRegression
from sklearn.neural_network import MLPClassifier
from sklearn.ensemble import RandomForestClassifier

# XGBoost for additional classifier
try:
    import xgboost as xgb
    # Check compatibility with sklearn wrapper
    try:
        xgb_test = xgb.XGBClassifier(n_estimators=5)
        hasattr(xgb_test, 'fit')  # Test if basic interface is available
        XGBOOST_AVAILABLE = True
    except (ImportError, AttributeError, TypeError) as e:
        print(f"XGBoost available but sklearn wrapper has compatibility issues: {e}")
        XGBOOST_AVAILABLE = False
except ImportError:
    print("XGBoost not available. Will use other classifiers only.")
    XGBOOST_AVAILABLE = False
from sklearn.pipeline import Pipeline
from sklearn.preprocessing import StandardScaler, LabelEncoder, KBinsDiscretizer, OneHotEncoder
from sklearn.compose import ColumnTransformer
from sklearn.model_selection import train_test_split
from sklearn.metrics import accuracy_score, log_loss

# Check for required packages
try:
    from pgmpy.estimators import HillClimbSearch, BIC, TreeSearch, MaximumLikelihoodEstimator
    from pgmpy.models import DiscreteBayesianNetwork
    from pgmpy.sampling import BayesianModelSampling
    from pgmpy.metrics import structure_score
    PGMPY_AVAILABLE = True
except ImportError:
    print("pgmpy not available. Bayesian Network models will be skipped.")
    PGMPY_AVAILABLE = False

try:
    from ganblr.models import RLiG
    RLIG_AVAILABLE = True
except ImportError:
    print("RLiG not available. Will be skipped.")
    RLIG_AVAILABLE = False

try:
    from ctgan import CTGAN
    CTGAN_AVAILABLE = True
except ImportError:
    print("CTGAN not available. CTGAN model will be skipped.")
    CTGAN_AVAILABLE = False

try:
    from ucimlrepo import fetch_ucirepo
    UCI_AVAILABLE = True
except ImportError:
    print("ucimlrepo not available. Will use local datasets.")
    UCI_AVAILABLE = False

try:
    from be_great import GReaT
    GREAT_AVAILABLE = True
except ImportError:
    print("GReaT is not available. Will be skipped.")
    GREAT_AVAILABLE = False

try:
    from tabsyn.tabular_gan import TabularGAN
    TABSYN_AVAILABLE = True
except ImportError:
    print("TabSyn is not available. Will be skipped.")
    TABSYN_AVAILABLE = False


# ============= DATA HANDLING FUNCTIONS =============

def read_arff_file(file_path):
    """Read an ARFF file and return a pandas DataFrame"""
    data, meta = loadarff(file_path)
    df = pd.DataFrame(data)
    
    # Convert byte strings to regular strings
    for col in df.columns:
        if df[col].dtype == object:  # Object type typically indicates byte strings from ARFF
            df[col] = df[col].str.decode('utf-8')
    
    return df, meta


def label_encode_cols(X, cols):
    """Label encode categorical columns"""
    X_encoded = X.copy()
    encoders = {}
    for col in cols:
        le = LabelEncoder()
        X_encoded[col] = le.fit_transform(X_encoded[col])
        encoders[col] = le
    return X_encoded, encoders


def preprocess_data(X, y):
    """Preprocess data: discretize continuous variables and encode categoricals"""
    # Identify column types
    continuous_cols = X.select_dtypes(include=['number']).columns
    categorical_cols = X.select_dtypes(include=['object']).columns
    print("Continuous columns: ", continuous_cols)
    print("Categorical columns: ", categorical_cols)
    
    # Create transformation pipeline
    transformers = []
    if len(continuous_cols) > 0:
        continuous_transformer = Pipeline(steps=[
            ('scaler', StandardScaler()),
            ('discretizer', KBinsDiscretizer(n_bins=5, encode='ordinal', strategy='uniform'))
        ])
        transformers.append(('num', continuous_transformer, continuous_cols))
    
    # Handle categorical columns
    if len(categorical_cols) > 0:
        X, encoders = label_encode_cols(X, categorical_cols)

    # Apply transformations
    preprocessor = ColumnTransformer(transformers=transformers, remainder='passthrough')
    X_transformed = preprocessor.fit_transform(X)
    X_transformed_df = pd.DataFrame(X_transformed, columns=continuous_cols.tolist() + categorical_cols.tolist())

    # Handle target variable
    if y.dtypes[0] == 'object':
        label_encoder = LabelEncoder()
        y_transformed = pd.DataFrame(label_encoder.fit_transform(y.values.ravel()), columns=y.columns)
    else:
        y_transformed = y
    
    # Split data
    return train_test_split(X_transformed_df, y_transformed, test_size=0.2, random_state=42, stratify=y)


def load_dataset(name, dataset_info):
    """Load dataset from UCI repository or local file"""
    if isinstance(dataset_info, int) and UCI_AVAILABLE:
        try:
            data = fetch_ucirepo(id=dataset_info)
            X = data.data.features
            # Change the name of columns to avoid "-" to parsing error
            X.columns = [col.replace('-', '_') for col in X.columns]
            y = data.data.targets
            # Change the name of y dataframe to avoid duplicate "class" keyword
            y.columns = ["target"]
            return X, y
        except Exception as e:
            print(f"Error loading UCI dataset {name} (id={dataset_info}): {e}")
            return None, None
    elif isinstance(dataset_info, str):
        try:
            if dataset_info.endswith(".csv"):
                df = pd.read_csv(dataset_info)
                X = df.iloc[:, :-1]
                # Change the name of columns to avoid "-" to parsing error
                X.columns = [col.replace('-', '_') for col in X.columns]
                y = df.iloc[:, -1:]
                # Change the name of y dataframe to avoid duplicate "class" keyword
                y.columns = ["target"]
                return X, y
            else:
                # Read arff file
                df, meta = read_arff_file(dataset_info)
                # Encode categorical variables
                X = df.drop('class', axis=1)
                # Change the name of columns to avoid "-" to parsing error
                X.columns = [col.replace('-', '_') for col in X.columns]
                y = df.iloc[:, -1:]
                # Change the name of y dataframe to avoid duplicate "class" keyword
                y.columns = ["target"]
                return X, y
        except Exception as e:
            print(f"Error loading dataset from file {dataset_info}: {e}")
            return None, None
    else:
        print(f"Invalid dataset specification for {name}")
        return None, None


# ============= MODEL TRAINING FUNCTIONS =============

def train_bn(model, data):
    """Train a Bayesian Network model"""
    if not PGMPY_AVAILABLE:
        return None
        
    bn = DiscreteBayesianNetwork()
    bn.add_nodes_from(model.nodes())
    bn.add_edges_from(model.edges())
    print("Bayesian Network structure:", bn)
    
    # Fit model using Maximum Likelihood Estimation
    try:
        bn.fit(data, estimator=MaximumLikelihoodEstimator)
        return bn
    except Exception as e:
        print(f"Error fitting Bayesian Network: {e}")
        return None


def train_naive_bayes(X_train, y_train):
    """Train a Naive Bayes model"""
    nb = GaussianNB()
    try:
        nb.fit(X_train, y_train.values.ravel())
        return nb
    except Exception as e:
        print(f"Error training Naive Bayes: {e}")
        return None


def train_ctgan(X_train, discrete_columns=None, epochs=100, batch_size=500):
    """Train a CTGAN model with M1/M2 Mac compatibility fixes"""
    if not CTGAN_AVAILABLE:
        return None
        
    try:
        import os
        # Set environment variables to limit TensorFlow memory usage
        os.environ['TF_FORCE_GPU_ALLOW_GROWTH'] = 'true'
        os.environ['TF_CPP_MIN_LOG_LEVEL'] = '3'  # Suppress TF logs
        
        # For Apple Silicon compatibility
        if hasattr(os, 'uname') and os.uname().machine == 'arm64':
            print("Apple Silicon detected - using compatibility settings for CTGAN")
            # Reduce batch size further for M1/M2 Macs
            batch_size = min(batch_size, 200)
            # Use fewer epochs by default on M1/M2
            epochs = min(epochs, 20)
            
        # Convert X_train to DataFrame if it's not already
        if not isinstance(X_train, pd.DataFrame):
            X_train = pd.DataFrame(X_train)
        
        # Workaround for memory issues: use smaller dataframe
        if len(X_train) > 1000:
            print(f"Large dataset detected ({len(X_train)} rows). Using 1000-row sample for CTGAN training.")
            X_train = X_train.sample(1000, random_state=42)
        
        # Identify categorical columns if not provided
        if discrete_columns is None:
            discrete_columns = []
            for col in X_train.columns:
                if X_train[col].dtype == 'object' or len(np.unique(X_train[col])) < 10:
                    discrete_columns.append(col)
        
        # Initialize CTGAN model with conservative settings
        ctgan_model = CTGAN(
            epochs=epochs,
            batch_size=batch_size,
            verbose=True
        )
        
        print(f"Training CTGAN with {epochs} epochs, batch_size={batch_size}, categorical columns: {discrete_columns}")
        print("This may take a while. To skip CTGAN, use --models ganblr ganblr++ nb rlig")
        
        # Train with reduced data
        ctgan_model.fit(X_train, discrete_columns)
        return ctgan_model
    except Exception as e:
        print(f"Error training CTGAN model: {e}")
        return None


def train_rlig(X_train, y_train, episodes=2, epochs=5):
    """Train a RLiG model"""
    if not RLIG_AVAILABLE:
        return None
        
    try:
        # Initialize and train RLiG model
        rlig_model = RLiG()
        
        # Ensure the data is properly formatted
        if isinstance(y_train, pd.DataFrame):
            y_series = y_train.iloc[:, 0] if y_train.shape[1] == 1 else y_train
        else:
            y_series = y_train
        
        print(f"Training RLiG with {episodes} episodes and {epochs} epochs")
        rlig_model.fit(X_train, y_series, episodes=episodes, gan=1, k=0, epochs=epochs, n=1)
        return rlig_model
    except Exception as e:
        print(f"Error training RLiG model: {e}")
        return None


def train_great(X_train, y_train, epochs=1):
    """Train a Generation of Realistic Tabular data
    with pretrained Transformer-based language models"""
    if not GREAT_AVAILABLE:
        return None

    try:
<<<<<<< HEAD
        # Initiallize and train GReaT model
        device = "cuda" if torch.cuda.is_available() else "cpu"
        print(f"CUDA available: {torch.cuda.is_available()}. Using device: {device}")

        great_model = GReaT(llm='distilgpt2', batch_size=32,  epochs=50, fp16=True,
                            metric_for_best_model="accuracy")
=======
        # Initialize and train GReaT model
        great_model = GReaT(llm='openai-community/gpt2', batch_size=2, epochs=epochs,
                          metric_for_best_model="accuracy")
>>>>>>> d4095b75

        # Ensure the data is properly formatted
        if isinstance(y_train, pd.DataFrame):
            y_series = y_train.iloc[:, 0] if y_train.shape[1] == 1 else y_train
        else:
            y_series = y_train

        print(f"Training GReaT with {epochs} epochs")
        great_model.fit(X_train, y_series)
        return great_model
    except Exception as e:
        print(f"Error training GReaT model: {e}")
        return None


def train_tabsyn(X_train, y_train, epochs=50):
    """Train the TabSyn tabular data synthesizer from Amazon Science
    
    TabSyn is a tabular data synthesis method that uses a GAN architecture
    with a pre-trained transformer encoder and a distribution-aware decoder.
    """
    if not TABSYN_AVAILABLE:
        return None
        
    try:
        # Prepare data for TabSyn (we need to combine X and y)
        combined_data = pd.concat([X_train, y_train], axis=1)
        
        # Identify categorical columns
        categorical_cols = []
        for col in combined_data.columns:
            if len(np.unique(combined_data[col])) < 10:  # Heuristic for categorical columns
                categorical_cols.append(col)
        
        # Initialize TabularGAN with conservative settings
        print(f"Training TabSyn with {epochs} epochs")
        tabsyn_model = TabularGAN(
            train_data=combined_data,
            categorical_columns=categorical_cols,
            epochs=epochs,
            verbose=True
        )
        
        # Train the model
        tabsyn_model.fit()
        return tabsyn_model
    except Exception as e:
        print(f"Error training TabSyn model: {e}")
        return None


# ============= SYNTHETIC DATA GENERATION FUNCTIONS =============

def generate_bn_synthetic_data(bn_model, train_data, n_samples=None):
    """Generate synthetic data from a Bayesian Network model"""
    if not PGMPY_AVAILABLE or bn_model is None:
        return None
    
    if n_samples is None:
        n_samples = len(train_data)
    
    try:
        # Sample from the Bayesian Network
        sampler = BayesianModelSampling(bn_model)
        synthetic_data = sampler.forward_sample(size=n_samples)
        
        # Ensure synthetic data has the same column order as train_data
        col_order = list(train_data.columns)
        synthetic_data = synthetic_data[col_order]
        
        print(f"Generated {len(synthetic_data)} synthetic samples from Bayesian Network")
        return synthetic_data
    except Exception as e:
        print(f"Error generating synthetic data from BN: {e}")
        return None


def generate_nb_synthetic_data(nb_model, X_train, y_train, n_samples=None):
    """Generate synthetic data from a Naive Bayes model"""
    if nb_model is None:
        return None
    
    if n_samples is None:
        n_samples = len(X_train)
    
    try:
        # Get unique classes and their probabilities
        classes, class_counts = np.unique(y_train, return_counts=True)
        class_probs = class_counts / len(y_train)
        
        # Generate synthetic class labels
        synthetic_y = np.random.choice(classes, size=n_samples, p=class_probs)
        
        # Generate synthetic features for each class
        synthetic_X = np.zeros((n_samples, X_train.shape[1]))
        
        for i, c in enumerate(classes):
            # Get indices of samples with this class
            indices = synthetic_y == c
            n_class_samples = indices.sum()
            
            # For each feature, sample from Gaussian distribution with the class's mean and var
            for j in range(X_train.shape[1]):
                mean = nb_model.theta_[i, j]
                var = nb_model.var_[i, j]
                synthetic_X[indices, j] = np.random.normal(mean, np.sqrt(var), n_class_samples)
        
        # Create DataFrame with same column names
        if isinstance(X_train, pd.DataFrame):
            synthetic_X = pd.DataFrame(synthetic_X, columns=X_train.columns)
        
        # Combine features and target
        if isinstance(y_train, pd.DataFrame):
            synthetic_y = pd.DataFrame(synthetic_y, columns=y_train.columns)
        else:
            synthetic_y = pd.Series(synthetic_y, name=y_train.name)
        
        print(f"Generated {n_samples} synthetic samples from Naive Bayes")
        return pd.concat([synthetic_X, synthetic_y], axis=1)
    except Exception as e:
        print(f"Error generating synthetic data from Naive Bayes: {e}")
        return None


def generate_ctgan_synthetic_data(ctgan_model, train_data, n_samples=None):
    """Generate synthetic data from CTGAN model"""
    if not CTGAN_AVAILABLE or ctgan_model is None:
        return None
        
    if n_samples is None:
        n_samples = len(train_data)
    
    try:
        # For M1/M2 Macs, generate in smaller batches
        import os
        if hasattr(os, 'uname') and os.uname().machine == 'arm64' and n_samples > 500:
            print(f"Generating {n_samples} samples in smaller batches for Apple Silicon compatibility")
            batch_size = 500
            num_batches = (n_samples + batch_size - 1) // batch_size  # Ceiling division
            
            # Generate in batches and concatenate
            batches = []
            for i in range(num_batches):
                print(f"Generating batch {i+1}/{num_batches}")
                this_batch_size = min(batch_size, n_samples - i*batch_size)
                batch = ctgan_model.sample(this_batch_size)
                batches.append(batch)
            
            synthetic_data = pd.concat(batches, ignore_index=True)
        else:
            # Regular generation for other platforms
            synthetic_data = ctgan_model.sample(n_samples)
            
        print(f"Generated {len(synthetic_data)} synthetic samples from CTGAN")
        return synthetic_data
    except Exception as e:
        print(f"Error generating synthetic data from CTGAN: {e}")
        
        # Fallback: if sampling fails, try to sample a smaller number
        try:
            fallback_samples = min(n_samples, 500)
            print(f"Trying fallback with {fallback_samples} samples")
            synthetic_data = ctgan_model.sample(fallback_samples)
            print(f"Generated {len(synthetic_data)} synthetic samples as fallback")
            return synthetic_data
        except Exception as fallback_error:
            print(f"Fallback also failed: {fallback_error}")
            return None


def generate_great_synthetic_data(great_model, train_data, n_samples=None):
    """Generate synthetic data from GReaT model"""
    if not GREAT_AVAILABLE or great_model is None:
        return None

    if n_samples is None:
        n_samples = len(train_data)

    try:
        # For M1/M2 Macs, generate in smaller batches
        import os
        if hasattr(os, 'uname') and os.uname().machine == 'arm64' and n_samples > 500:
            print(f"Generating {n_samples} samples in smaller batches for Apple Silicon compatibility")
            batch_size = 500
            num_batches = (n_samples + batch_size - 1) // batch_size  # Ceiling division

            # Generate in batches and concatenate
            batches = []
            for i in range(num_batches):
                print(f"Generating batch {i + 1}/{num_batches}")
                this_batch_size = min(batch_size, n_samples - i * batch_size)
                batch = great_model.sample(this_batch_size)
                batches.append(batch)

            synthetic_data = pd.concat(batches, ignore_index=True)
        else:
            # Regular generation for other platforms
            synthetic_data = great_model.sample(n_samples)

        print(f"Generated {len(synthetic_data)} synthetic samples from GReaT")
        return synthetic_data
    except Exception as e:
        print(f"Error generating synthetic data from GReaT: {e}")

        # Fallback: if sampling fails, try to sample a smaller number
        try:
            fallback_samples = min(n_samples, 500)
            print(f"Trying fallback with {fallback_samples} samples")
            synthetic_data = great_model.sample(fallback_samples)
            print(f"Generated {len(synthetic_data)} synthetic samples as fallback")
            return synthetic_data
        except Exception as fallback_error:
            print(f"Fallback also failed: {fallback_error}")
            return None


def generate_tabsyn_synthetic_data(tabsyn_model, train_data, n_samples=None):
    """Generate synthetic data from TabSyn model"""
    if not TABSYN_AVAILABLE or tabsyn_model is None:
        return None

    if n_samples is None:
        n_samples = len(train_data)

    try:
        # For M1/M2 Macs, generate in smaller batches for memory management
        import os
        if hasattr(os, 'uname') and os.uname().machine == 'arm64' and n_samples > 500:
            print(f"Generating {n_samples} samples in smaller batches for Apple Silicon compatibility")
            batch_size = 500
            num_batches = (n_samples + batch_size - 1) // batch_size  # Ceiling division
            
            # Generate in batches and concatenate
            batches = []
            for i in range(num_batches):
                print(f"Generating batch {i+1}/{num_batches}")
                this_batch_size = min(batch_size, n_samples - i*batch_size)
                batch = tabsyn_model.sample(this_batch_size)
                batches.append(batch)
                
            synthetic_data = pd.concat(batches, ignore_index=True)
        else:
            # Regular generation for other platforms
            synthetic_data = tabsyn_model.sample(n_samples)
            
        print(f"Generated {len(synthetic_data)} synthetic samples from TabSyn")
        return synthetic_data
    except Exception as e:
        print(f"Error generating synthetic data from TabSyn: {e}")
        
        # Fallback: if sampling fails, try to sample a smaller number
        try:
            fallback_samples = min(n_samples, 500)
            print(f"Trying fallback with {fallback_samples} samples")
            synthetic_data = tabsyn_model.sample(fallback_samples)
            print(f"Generated {len(synthetic_data)} synthetic samples as fallback")
            return synthetic_data
        except Exception as fallback_error:
            print(f"Fallback also failed: {fallback_error}")
            return None


# ============= EVALUATION FUNCTIONS =============

def evaluate_tstr(synthetic_data, X_test, y_test, target_col='target'):
    """
    Evaluate models using TSTR (Train on Synthetic, Test on Real) methodology
    
    Parameters:
    -----------
    synthetic_data : DataFrame with features and target
    X_test : Real test features
    y_test : Real test target
    target_col : Name of the target column in synthetic_data
    
    Returns:
    --------
    Dictionary of model accuracies for LR, MLP, and RF classifiers
    and an average across all models
    """
    if synthetic_data is None:
        return {'LR': None, 'MLP': None, 'RF': None, 'XGB': None, 'AVG': None}
    
    try:
        # Split synthetic data into features and target
        if target_col in synthetic_data.columns:
            syn_X = synthetic_data.drop(target_col, axis=1)
            syn_y = synthetic_data[target_col]
        else:
            # If target column isn't found, assume last column is target
            syn_X = synthetic_data.iloc[:, :-1]
            syn_y = synthetic_data.iloc[:, -1]
            
        # Ensure column orders match exactly between synthetic and test data
        print(f"Synthetic X columns: {syn_X.columns.tolist()}")
        print(f"Test X columns: {X_test.columns.tolist()}")
        
        # Reorder synthetic columns to match test data if needed
        if list(syn_X.columns) != list(X_test.columns):
            print("Reordering synthetic data columns to match test data...")
            try:
                syn_X = syn_X[X_test.columns]
            except KeyError as e:
                print(f"Column mismatch between synthetic and test data: {e}")
                print("Using available columns only...")
                common_cols = list(set(syn_X.columns).intersection(set(X_test.columns)))
                syn_X = syn_X[common_cols]
                X_test = X_test[common_cols]
        
        # Define classification models as used in the paper
        models = {
            'LR': LogisticRegression(max_iter=1000),
            'MLP': MLPClassifier(max_iter=500, early_stopping=True),
            'RF': RandomForestClassifier(n_estimators=100)
        }
        
        # Add XGBoost if available (with compatibility settings)
        if XGBOOST_AVAILABLE:
            try:
                # Try different parameter combinations based on XGBoost version
                try:
                    # Newer XGBoost versions
                    models['XGB'] = xgb.XGBClassifier(
                        n_estimators=100, 
                        learning_rate=0.1,
                        enable_categorical=False,  # Avoid categorical feature warning
                        use_label_encoder=False    # Compatibility for older versions
                    )
                except TypeError:
                    # Older XGBoost versions
                    models['XGB'] = xgb.XGBClassifier(
                        n_estimators=100, 
                        learning_rate=0.1
                    )
            except Exception as e:
                print(f"Could not initialize XGBoost classifier: {e}")
                # Don't add XGB to models in case of error
        
        results = {}
        
        # Get feature categories for one-hot encoding
        categories = [np.unique(np.concatenate([syn_X[col].unique(), X_test[col].unique()])) for col in X_test.columns]

        for name, model in models.items():
            try:
                print(f"Training {name} on synthetic data...")
                pipeline = Pipeline([
                    ('encoder', OneHotEncoder(categories=categories, handle_unknown='ignore')),
                    ('model', model)
                ])
                
                # Train on synthetic data
                pipeline.fit(syn_X, syn_y)
                
                # Test on real data
                y_pred = pipeline.predict(X_test)
                acc = accuracy_score(y_test, y_pred)
                results[name] = acc
                print(f"{name} TSTR accuracy: {acc:.4f}")
            except Exception as e:
                print(f"Error evaluating {name}: {e}")
                results[name] = None
        
        # Calculate average accuracy across all models (as done in the paper)
        valid_accs = [acc for acc in results.values() if acc is not None]
        if valid_accs:
            results['AVG'] = sum(valid_accs) / len(valid_accs)
            print(f"Average TSTR accuracy: {results['AVG']:.4f}")
        else:
            results['AVG'] = None
        
        return results
    except Exception as e:
        print(f"Error in TSTR evaluation: {e}")
        return {'LR': None, 'MLP': None, 'RF': None, 'XGB': None, 'AVG': None}


def get_gaussianNB_bic_score(model, data):
    """Calculate the BIC score for a GaussianNB model"""
    try:
        X = data.iloc[:, :-1]
        y = data.iloc[:, -1]
        n_samples, n_features = X.shape
        n_classes = len(np.unique(y))
        
        # Get predicted probabilities
        probs = model.predict_proba(X)
        
        # Compute log-likelihood
        log_likelihood = -log_loss(y, probs, labels=model.classes_, normalize=False)
        
        # Estimate number of parameters:
        # For GaussianNB:
        # - Each feature per class has a mean and variance => 2 * n_features
        # - Plus class priors (n_classes - 1 independent values)
        k = n_classes * 2 * n_features + (n_classes - 1)
        
        # Compute BIC
        bic = -2 * log_likelihood + k * np.log(n_samples)
        
        return bic
    except Exception as e:
        print(f"Error calculating BIC score: {e}")
        return None


# ============= MODEL EVALUATION IMPLEMENTATIONS =============

def train_and_evaluate_rlig(X_train, y_train, X_test, y_test, model_results, n_samples, episodes=2, epochs=5):
    """Train and evaluate RLiG model"""
    print("\n--------------------------------------------------")
    print("EVALUATING RLiG")
    print("--------------------------------------------------")
    start_time = time.time()
    try:
        # Initialize and train RLiG model
        rlig_model = train_rlig(X_train, y_train, episodes=episodes, epochs=epochs)
        rlig_time = time.time() - start_time
        
        if rlig_model is None:
            return
        
        # Note: RLiG's evaluate method already implements TSTR
        print("Evaluating RLiG model using built-in TSTR...")
        rlig_results = {}
        
        try:
            if isinstance(y_test, pd.DataFrame):
                y_test_series = y_test.iloc[:, 0] if y_test.shape[1] == 1 else y_test
            else:
                y_test_series = y_test
            
            # RLiG's built-in evaluate method implements TSTR
            lr_result = rlig_model.evaluate(X_test, y_test_series, model='lr')
            mlp_result = rlig_model.evaluate(X_test, y_test_series, model='mlp')
            rf_result = rlig_model.evaluate(X_test, y_test_series, model='rf')
            
            # We'll skip built-in XGBoost evaluation as it's not directly supported by RLiG
            xgb_result = None
            
            # Store individual results
            rlig_results = {
                'LR': lr_result,
                'MLP': mlp_result,
                'RF': rf_result,
                'AVG': (lr_result + mlp_result + rf_result) / 3
            }
            
            # Add XGBoost result if available
            if xgb_result is not None:
                rlig_results['XGB'] = xgb_result
                # Recalculate average with XGBoost
                valid_results = [lr_result, mlp_result, rf_result, xgb_result]
                rlig_results['AVG'] = sum(valid_results) / len(valid_results)
            
            for model_name, acc in rlig_results.items():
                model_results['metrics'][f'RLiG-{model_name}'] = acc
            
            model_results['times']['RLiG'] = rlig_time
            model_results['bic_scores']['RLiG'] = rlig_model.best_score if hasattr(rlig_model, 'best_score') else None
            
            print(f"RLiG TSTR results: {rlig_results}")
            print(f"RLiG - Time: {rlig_time:.2f}s")
            
            # Save the network structure visualization and synthetic data sample
            dataset_name = model_results.get('dataset_name', 'unknown')
            try:
                # Create img directory if it doesn't exist
                os.makedirs("img", exist_ok=True)
                os.makedirs("train_data", exist_ok=True)
                
                # Save network visualization
                model_graphviz = rlig_model.bayesian_network.to_graphviz()
                model_graphviz.draw(f"img/rlig_{dataset_name}_network.png", prog="dot")
                print(f"RLiG network visualization saved to img/rlig_{dataset_name}_network.png")
                
                # Save synthetic data sample
                synthetic_data = rlig_model.sample(1000)
                # Convert to DataFrame if it's a numpy array
                if isinstance(synthetic_data, np.ndarray):
                    # Create DataFrame with original column names
                    columns = list(X_train.columns) + ['target']
                    synthetic_data = pd.DataFrame(synthetic_data, columns=columns)
                synthetic_data.to_csv(f"train_data/rlig_{dataset_name}_synthetic.csv", index=False)
                print(f"RLiG synthetic data sample saved to train_data/rlig_{dataset_name}_synthetic.csv")
            except Exception as e:
                print(f"Error saving RLiG outputs: {e}")
        except Exception as e:
            print(f"Error evaluating RLiG model: {e}")
    except Exception as e:
        print(f"Error with RLiG: {e}")
    
    # Clean up to prevent memory issues
    gc.collect()


def train_and_evaluate_ganblr(train_data, X_test, y_test, model_results, n_samples):
    """Train and evaluate GANBLR (Tree Search) model"""
    if not PGMPY_AVAILABLE:
        return
        
    print("\n--------------------------------------------------")
    print("RUNNING TREE SEARCH FOR GANBLR STRUCTURE")
    print("--------------------------------------------------")
    start_time = time.time()
    try:
        ts = TreeSearch(train_data)
        best_model_ts = ts.estimate()
        bn_ts = train_bn(best_model_ts, train_data)
        ts_time = time.time() - start_time
        
        if bn_ts is None:
            return
            
        # Store BIC score and time
        ts_bic = structure_score(bn_ts, train_data, scoring_method="bic-cg") if bn_ts else None
        model_results['times']['TS'] = ts_time
        model_results['bic_scores']['TS'] = ts_bic
        
        print(f"Tree Search - Time: {ts_time:.2f}s, BIC: {ts_bic}")
        
        # Evaluate GANBLR (BN with Tree Search)
        print("\nEvaluating GANBLR (BN with Tree Search) using TSTR...")
        try:
            # Generate synthetic data
            ts_synthetic = generate_bn_synthetic_data(bn_ts, train_data, n_samples=n_samples)
            
            # TSTR evaluation
            ts_tstr = evaluate_tstr(ts_synthetic, X_test, y_test)
            
            # Store results
            for model_name, acc in ts_tstr.items():
                model_results['metrics'][f'GANBLR-{model_name}'] = acc
            model_results['times']['GANBLR'] = ts_time
            
            print(f"GANBLR - Time: {ts_time:.2f}s")
            
            # Save the network structure visualization and synthetic data sample
            dataset_name = model_results.get('dataset_name', 'unknown')
            try:
                # Create directories if they don't exist
                os.makedirs("img", exist_ok=True)
                os.makedirs("train_data", exist_ok=True)
                
                # Save network visualization
                bn_ts_viz = bn_ts.to_graphviz()
                bn_ts_viz.draw(f"img/ganblr_{dataset_name}_network.png", prog="dot")
                print(f"GANBLR network visualization saved to img/ganblr_{dataset_name}_network.png")
                
                # Save synthetic data sample
                ts_synthetic.head(1000).to_csv(f"train_data/ganblr_{dataset_name}_synthetic.csv", index=False)
                print(f"GANBLR synthetic data sample saved to train_data/ganblr_{dataset_name}_synthetic.csv")
            except Exception as e:
                print(f"Error saving GANBLR outputs: {e}")
        except Exception as e:
            print(f"Error evaluating GANBLR model: {e}")
    except Exception as e:
        print(f"Error with Tree Search: {e}")


def train_and_evaluate_ganblrpp(train_data, X_test, y_test, model_results, n_samples):
    """Train and evaluate GANBLR++ (Hill Climbing) model"""
    if not PGMPY_AVAILABLE:
        return
        
    print("\n--------------------------------------------------")
    print("RUNNING HILL CLIMBING FOR GANBLR++ STRUCTURE")
    print("--------------------------------------------------")
    start_time = time.time()
    try:
        hc = HillClimbSearch(train_data)
        best_model_hc = hc.estimate(scoring_method=BIC(train_data))
        bn_hc = train_bn(best_model_hc, train_data)
        hc_time = time.time() - start_time
        
        if bn_hc is None:
            return
            
        # Store BIC score and time
        hc_bic = structure_score(bn_hc, train_data, scoring_method="bic-cg") if bn_hc else None
        model_results['times']['HC'] = hc_time
        model_results['bic_scores']['HC'] = hc_bic
        
        print(f"Hill Climbing - Time: {hc_time:.2f}s, BIC: {hc_bic}")
        
        # Evaluate GANBLR++ (BN with Hill Climbing)
        print("\nEvaluating GANBLR++ (BN with Hill Climbing) using TSTR...")
        try:
            # Generate synthetic data
            hc_synthetic = generate_bn_synthetic_data(bn_hc, train_data, n_samples=n_samples)
            
            # TSTR evaluation
            hc_tstr = evaluate_tstr(hc_synthetic, X_test, y_test)
            
            # Store results
            for model_name, acc in hc_tstr.items():
                model_results['metrics'][f'GANBLR++-{model_name}'] = acc
            model_results['times']['GANBLR++'] = hc_time
            
            print(f"GANBLR++ - Time: {hc_time:.2f}s")
            
            # Save the network structure visualization and synthetic data sample
            dataset_name = model_results.get('dataset_name', 'unknown')
            try:
                # Create directories if they don't exist
                os.makedirs("img", exist_ok=True)
                os.makedirs("train_data", exist_ok=True)
                
                # Save network visualization
                bn_hc_viz = bn_hc.to_graphviz()
                bn_hc_viz.draw(f"img/ganblrpp_{dataset_name}_network.png", prog="dot")
                print(f"GANBLR++ network visualization saved to img/ganblrpp_{dataset_name}_network.png")
                
                # Save synthetic data sample
                hc_synthetic.head(1000).to_csv(f"train_data/ganblrpp_{dataset_name}_synthetic.csv", index=False)
                print(f"GANBLR++ synthetic data sample saved to train_data/ganblrpp_{dataset_name}_synthetic.csv")
            except Exception as e:
                print(f"Error saving GANBLR++ outputs: {e}")
        except Exception as e:
            print(f"Error evaluating GANBLR++ model: {e}")
    except Exception as e:
        print(f"Error with Hill Climbing: {e}")


def train_and_evaluate_ctgan(X_train, y_train, X_test, y_test, model_results, n_samples, epochs=50):
    """Train and evaluate CTGAN model"""
    if not CTGAN_AVAILABLE:
        return
        
    print("\n--------------------------------------------------")
    print("EVALUATING CTGAN")
    print("--------------------------------------------------")
    start_time = time.time()
    try:
        # Prepare data for CTGAN (combine features and target)
        ctgan_train_data = pd.concat([X_train, y_train], axis=1)
        
        # Identify categorical columns
        discrete_columns = []
        for col in ctgan_train_data.columns:
            if len(np.unique(ctgan_train_data[col])) < 10:  # Heuristic for categorical
                discrete_columns.append(col)
        
        # Train CTGAN
        ctgan_model = train_ctgan(
            ctgan_train_data, 
            discrete_columns=discrete_columns,
            epochs=epochs,  # Use parameter from arguments
            batch_size=min(500, len(ctgan_train_data))  # Adjust batch size for small datasets
        )
        ctgan_time = time.time() - start_time
        
        if ctgan_model is None:
            return
            
        # Generate synthetic data
        ctgan_synthetic = generate_ctgan_synthetic_data(ctgan_model, ctgan_train_data, n_samples=n_samples)
        
        # TSTR evaluation
        print("Performing TSTR evaluation for CTGAN...")
        ctgan_tstr = evaluate_tstr(ctgan_synthetic, X_test, y_test)
        
        # Store results
        for model_name, acc in ctgan_tstr.items():
            model_results['metrics'][f'CTGAN-{model_name}'] = acc
        model_results['times']['CTGAN'] = ctgan_time
        
        print(f"CTGAN - Time: {ctgan_time:.2f}s")
        
        # Save synthetic data sample
        dataset_name = model_results.get('dataset_name', 'unknown')
        try:
            # Create directory if it doesn't exist
            os.makedirs("train_data", exist_ok=True)
            
            # Save synthetic data sample
            ctgan_synthetic.head(1000).to_csv(f"train_data/ctgan_{dataset_name}_synthetic.csv", index=False)
            print(f"CTGAN synthetic data sample saved to train_data/ctgan_{dataset_name}_synthetic.csv")
        except Exception as e:
            print(f"Error saving CTGAN synthetic data: {e}")
    except Exception as e:
        print(f"Error evaluating CTGAN model: {e}")


def train_and_evaluate_nb(X_train, y_train, X_test, y_test, train_data, model_results, n_samples):
    """Train and evaluate Naive Bayes model"""
    print("\n--------------------------------------------------")
    print("EVALUATING NAIVE BAYES")
    print("--------------------------------------------------")
    start_time = time.time()
    try:
        nb = train_naive_bayes(X_train, y_train)
        nb_time = time.time() - start_time
        
        if nb is None:
            return
            
        # Generate synthetic data
        nb_synthetic = generate_nb_synthetic_data(nb, X_train, y_train, n_samples=n_samples)
        
        # TSTR evaluation
        print("Performing TSTR evaluation for Naive Bayes...")
        nb_tstr = evaluate_tstr(nb_synthetic, X_test, y_test)
        
        # Store results
        for model_name, acc in nb_tstr.items():
            model_results['metrics'][f'NB-{model_name}'] = acc
        model_results['times']['NB'] = nb_time
        model_results['bic_scores']['NB'] = get_gaussianNB_bic_score(nb, train_data) if nb else None
        
        print(f"Naive Bayes - Time: {nb_time:.2f}s")
        
        # Save synthetic data sample
        dataset_name = model_results.get('dataset_name', 'unknown')
        try:
            # Create directory if it doesn't exist
            os.makedirs("train_data", exist_ok=True)
            
            # Save synthetic data sample
            nb_synthetic.head(1000).to_csv(f"train_data/nb_{dataset_name}_synthetic.csv", index=False)
            print(f"Naive Bayes synthetic data sample saved to train_data/nb_{dataset_name}_synthetic.csv")
        except Exception as e:
            print(f"Error saving Naive Bayes synthetic data: {e}")
    except Exception as e:
        print(f"Error with Naive Bayes: {e}")


# ============= MAIN COMPARISON FUNCTION =============

def compare_models_tstr(datasets, models=None, n_rounds=3, seed=42, rlig_episodes=2, rlig_epochs=5, 
                  ctgan_epochs=50, great_epochs=5, tabsyn_epochs=50, verbose=False):
    """
    Compare generative models using TSTR methodology as described in the paper
    with multiple rounds of cross-validation for robustness
    
    Parameters:
    -----------
    datasets : dict
        Dictionary mapping dataset names to dataset sources
    models : list or None
        List of models to evaluate. If None, evaluate all available models.
        Options: 'rlig', 'ganblr', 'ganblr++', 'ctgan', 'nb', 'great', 'tabsyn'
    n_rounds : int
        Number of rounds of cross-validation to run (default: 3)
    seed : int
        Random seed for reproducibility
    rlig_episodes : int
        Number of episodes for RLiG training
    rlig_epochs : int
        Number of epochs for RLiG training
    ctgan_epochs : int
        Number of epochs for CTGAN training
    great_epochs : int
        Number of epochs for GReaT training
    tabsyn_epochs : int
        Number of epochs for TabSyn training
    verbose : bool
        Whether to print verbose output
    """
    # Default models to evaluate
    if models is None:
        models = ['rlig', 'ganblr', 'ganblr++', 'ctgan', 'nb', 'great', 'tabsyn']
    
    # Set random seed for reproducibility
    np.random.seed(seed)
    
    print(f"Running {n_rounds} rounds of cross-validation for robust results...")
    print(f"Models to evaluate: {', '.join(models)}")
    print(f"Datasets: {', '.join(datasets.keys())}")
    
    if verbose:
        print(f"Training parameters:")
        print(f"  - RLiG episodes: {rlig_episodes}")
        print(f"  - RLiG epochs: {rlig_epochs}")
        print(f"  - CTGAN epochs: {ctgan_epochs}")
        print(f"  - GReaT epochs: {great_epochs}")
        print(f"  - TabSyn epochs: {tabsyn_epochs}")
    
    # Dictionary to store results from all rounds
    all_rounds_results = {}
    
    # Dictionary to store synthetic data for each model and dataset
    synthetic_data_cache = {}
    
    # First, generate synthetic data for all models once
    print("\n\n== GENERATING SYNTHETIC DATA FOR ALL MODELS ==\n")
    
    # Process each dataset
    for name, dataset_info in datasets.items():
        print(f"\n{'='*50}\nProcessing dataset: {name}\n{'='*50}")
        X, y = load_dataset(name, dataset_info)
        if X is None or y is None:
            continue
            
        # Preprocess data
        try:
            X_train, X_test, y_train, y_test = preprocess_data(X, y)
            train_data = pd.concat([X_train, y_train], axis=1)
            print(f"Data loaded and preprocessed. Training data shape: {train_data.shape}")
        except Exception as e:
            print(f"Error preprocessing data: {e}")
            continue
            
        # Initialize synthetic data cache for this dataset
        synthetic_data_cache[name] = {
            'X_train': X_train,
            'X_test': X_test,
            'y_train': y_train, 
            'y_test': y_test,
            'train_data': train_data,
            'models': {}
        }
        
        # Set number of synthetic samples to match training data size
        n_samples = len(train_data)
            
        # Generate synthetic data for each model
        if 'ganblr++' in models:
            print("\n-- Generating synthetic data for GANBLR++ --")
            try:
                hc = HillClimbSearch(train_data)
                best_model_hc = hc.estimate(scoring_method=BIC(train_data))
                bn_hc = train_bn(best_model_hc, train_data)
                
                if bn_hc:
                    # Store BIC score
                    hc_bic = structure_score(bn_hc, train_data, scoring_method="bic-cg")
                    
                    # Generate synthetic data
                    hc_synthetic = generate_bn_synthetic_data(bn_hc, train_data, n_samples=n_samples)
                    
                    if hc_synthetic is not None:
                        # Save the network visualization
                        try:
                            os.makedirs("img", exist_ok=True)
                            bn_hc.to_graphviz().draw(f"img/ganblrpp_{name}_network.png", prog="dot")
                            print(f"GANBLR++ network visualization saved to img/ganblrpp_{name}_network.png")
                        except Exception as e:
                            print(f"Error saving network visualization: {e}")
                            
                        # Store in cache
                        synthetic_data_cache[name]['models']['ganblr++'] = {
                            'data': hc_synthetic,
                            'bic': hc_bic
                        }
                        
                        # Save synthetic data
                        os.makedirs("train_data", exist_ok=True)
                        hc_synthetic.head(1000).to_csv(f"train_data/ganblrpp_{name}_synthetic.csv", index=False)
                        print(f"GANBLR++ synthetic data saved to train_data/ganblrpp_{name}_synthetic.csv")
            except Exception as e:
                print(f"Error generating GANBLR++ synthetic data: {e}")
                
        if 'ganblr' in models:
            print("\n-- Generating synthetic data for GANBLR --")
            try:
                ts = TreeSearch(train_data)
                best_model_ts = ts.estimate()
                bn_ts = train_bn(best_model_ts, train_data)
                
                if bn_ts:
                    # Store BIC score
                    ts_bic = structure_score(bn_ts, train_data, scoring_method="bic-cg")
                    
                    # Generate synthetic data
                    ts_synthetic = generate_bn_synthetic_data(bn_ts, train_data, n_samples=n_samples)
                    
                    if ts_synthetic is not None:
                        # Save the network visualization
                        try:
                            os.makedirs("img", exist_ok=True)
                            bn_ts.to_graphviz().draw(f"img/ganblr_{name}_network.png", prog="dot")
                            print(f"GANBLR network visualization saved to img/ganblr_{name}_network.png")
                        except Exception as e:
                            print(f"Error saving network visualization: {e}")
                            
                        # Store in cache
                        synthetic_data_cache[name]['models']['ganblr'] = {
                            'data': ts_synthetic,
                            'bic': ts_bic
                        }
                        
                        # Save synthetic data
                        os.makedirs("train_data", exist_ok=True)
                        ts_synthetic.head(1000).to_csv(f"train_data/ganblr_{name}_synthetic.csv", index=False)
                        print(f"GANBLR synthetic data saved to train_data/ganblr_{name}_synthetic.csv")
            except Exception as e:
                print(f"Error generating GANBLR synthetic data: {e}")
                
        if 'ctgan' in models:
            print("\n-- Generating synthetic data for CTGAN --")
            try:
                # Prepare data for CTGAN
                ctgan_train_data = pd.concat([X_train, y_train], axis=1)
                
                # Identify categorical columns
                discrete_columns = []
                for col in ctgan_train_data.columns:
                    if len(np.unique(ctgan_train_data[col])) < 10:  # Heuristic for categorical
                        discrete_columns.append(col)
                
                # Train CTGAN
                ctgan_model = train_ctgan(
                    ctgan_train_data, 
                    discrete_columns=discrete_columns,
                    epochs=ctgan_epochs,
                    batch_size=min(500, len(ctgan_train_data))
                )
                
                if ctgan_model:
                    # Generate synthetic data
                    ctgan_synthetic = generate_ctgan_synthetic_data(ctgan_model, ctgan_train_data, n_samples=n_samples)
                    
                    if ctgan_synthetic is not None:
                        # Store in cache
                        synthetic_data_cache[name]['models']['ctgan'] = {
                            'data': ctgan_synthetic
                        }
                        
                        # Save synthetic data
                        os.makedirs("train_data", exist_ok=True)
                        ctgan_synthetic.head(1000).to_csv(f"train_data/ctgan_{name}_synthetic.csv", index=False)
                        print(f"CTGAN synthetic data saved to train_data/ctgan_{name}_synthetic.csv")
            except Exception as e:
                print(f"Error generating CTGAN synthetic data: {e}")
                
        if 'nb' in models:
            print("\n-- Generating synthetic data for Naive Bayes --")
            try:
                # Train NB model
                nb = train_naive_bayes(X_train, y_train)
                
                if nb:
                    # Calculate BIC score
                    nb_bic = get_gaussianNB_bic_score(nb, train_data)
                    
                    # Generate synthetic data
                    nb_synthetic = generate_nb_synthetic_data(nb, X_train, y_train, n_samples=n_samples)
                    
                    if nb_synthetic is not None:
                        # Store in cache
                        synthetic_data_cache[name]['models']['nb'] = {
                            'data': nb_synthetic,
                            'bic': nb_bic
                        }
                        
                        # Save synthetic data
                        os.makedirs("train_data", exist_ok=True)
                        nb_synthetic.head(1000).to_csv(f"train_data/nb_{name}_synthetic.csv", index=False)
                        print(f"Naive Bayes synthetic data saved to train_data/nb_{name}_synthetic.csv")
            except Exception as e:
                print(f"Error generating Naive Bayes synthetic data: {e}")
                
        if 'rlig' in models and RLIG_AVAILABLE:
            print("\n-- Generating synthetic data for RLiG --")
            try:
                # Train RLiG model
                rlig_model = train_rlig(X_train, y_train, episodes=rlig_episodes, epochs=rlig_epochs)
                
                if rlig_model:
                    # Store BIC score if available
                    rlig_bic = rlig_model.best_score if hasattr(rlig_model, 'best_score') else None
                    
                    # Generate synthetic data
                    synthetic_data = rlig_model.sample(1000)
                    
                    # Convert to DataFrame if it's a numpy array
                    if isinstance(synthetic_data, np.ndarray):
                        columns = list(X_train.columns) + ['target']
                        synthetic_data = pd.DataFrame(synthetic_data, columns=columns)
                    
                    if synthetic_data is not None:
                        # Save the network visualization
                        try:
                            os.makedirs("img", exist_ok=True)
                            rlig_model.bayesian_network.to_graphviz().draw(f"img/rlig_{name}_network.png", prog="dot")
                            print(f"RLiG network visualization saved to img/rlig_{name}_network.png")
                        except Exception as e:
                            print(f"Error saving network visualization: {e}")
                            
                        # Store in cache
                        synthetic_data_cache[name]['models']['rlig'] = {
                            'data': synthetic_data,
                            'bic': rlig_bic,
                            'model': rlig_model  # Store model for built-in evaluation
                        }
                        
                        # Save synthetic data
                        os.makedirs("train_data", exist_ok=True)
                        synthetic_data.to_csv(f"train_data/rlig_{name}_synthetic.csv", index=False)
                        print(f"RLiG synthetic data saved to train_data/rlig_{name}_synthetic.csv")
            except Exception as e:
                print(f"Error generating RLiG synthetic data: {e}")

        if 'great' in models and GREAT_AVAILABLE:
            print("\n-- Generating synthetic data for GReaT --")
            try:
                # Prepare data for GReaT
                great_train_data = pd.concat([X_train, y_train], axis=1)

                # Identify categorical columns
                discrete_columns = []
                for col in great_train_data.columns:
                    if len(np.unique(great_train_data[col])) < 10:  # Heuristic for categorical
                        discrete_columns.append(col)

                # Train GReaT model
                great_model = train_great(X_train, y_train, epochs=great_epochs)

                if great_model:
                    # Generate synthetic data
                    great_synthetic = generate_great_synthetic_data(great_model, great_train_data, n_samples=n_samples)

                    if great_synthetic is not None:
                        # Store in cache
                        synthetic_data_cache[name]['models']['great'] = {
                            'data': great_synthetic
                        }

                        # Save synthetic data
                        os.makedirs("train_data", exist_ok=True)
                        great_synthetic.head(1000).to_csv(f"train_data/great_{name}_synthetic.csv", index=False)
                        print(f"GReaT synthetic data saved to train_data/great_{name}_synthetic.csv")
            except Exception as e:
                print(f"Error generating GReaT synthetic data: {e}")
                
        if 'tabsyn' in models and TABSYN_AVAILABLE:
            print("\n-- Generating synthetic data for TabSyn --")
            try:
                # Train TabSyn model
                tabsyn_model = train_tabsyn(X_train, y_train, epochs=tabsyn_epochs)
                
                if tabsyn_model:
                    # Generate synthetic data
                    tabsyn_synthetic = generate_tabsyn_synthetic_data(tabsyn_model, train_data, n_samples=n_samples)
                    
                    if tabsyn_synthetic is not None:
                        # Store in cache
                        synthetic_data_cache[name]['models']['tabsyn'] = {
                            'data': tabsyn_synthetic
                        }
                        
                        # Save synthetic data
                        os.makedirs("train_data", exist_ok=True)
                        tabsyn_synthetic.head(1000).to_csv(f"train_data/tabsyn_{name}_synthetic.csv", index=False)
                        print(f"TabSyn synthetic data saved to train_data/tabsyn_{name}_synthetic.csv")
            except Exception as e:
                print(f"Error generating TabSyn synthetic data: {e}")

    # Now run multiple rounds of cross-validation on the generated synthetic data
    for round_idx in range(n_rounds):
        print(f"\n\n{'='*20} CROSS-VALIDATION ROUND {round_idx+1}/{n_rounds} {'='*20}\n")
        
        # Set a different seed for each round but in a deterministic way
        round_seed = seed + round_idx
        np.random.seed(round_seed)
        
        round_results = {}
        
        # For each dataset, evaluate models using the pre-generated synthetic data
        for name in synthetic_data_cache.keys():
            print(f"\n{'='*50}\nEvaluating dataset: {name} (Round {round_idx+1})\n{'='*50}")
            
            # Get cached data
            cached_data = synthetic_data_cache[name]
            X_test = cached_data['X_test'] 
            y_test = cached_data['y_test']
            
            # Initialize results for this dataset and round
            model_results = {
                'metrics': {},
                'times': {},
                'bic_scores': {},
                'dataset_name': name
            }
            
            # Evaluate each model's synthetic data
            for model_name, model_cache in cached_data['models'].items():
                print(f"\n-- Evaluating {model_name.upper()} synthetic data --")
                
                # Get synthetic data and BIC score
                synthetic_data = model_cache['data']
                
                if model_name == 'rlig' and 'model' in model_cache:
                    # Use RLiG's built-in evaluate method for consistency
                    rlig_model = model_cache['model']
                    start_time = time.time()
                    
                    if isinstance(y_test, pd.DataFrame):
                        y_test_series = y_test.iloc[:, 0] if y_test.shape[1] == 1 else y_test
                    else:
                        y_test_series = y_test
                    
                    # Built-in evaluation
                    lr_result = rlig_model.evaluate(X_test, y_test_series, model='lr')
                    mlp_result = rlig_model.evaluate(X_test, y_test_series, model='mlp')
                    rf_result = rlig_model.evaluate(X_test, y_test_series, model='rf')
                    
                    # Store results
                    rlig_results = {
                        'LR': lr_result,
                        'MLP': mlp_result,
                        'RF': rf_result,
                        'AVG': (lr_result + mlp_result + rf_result) / 3
                    }
                    
                    for classifier, acc in rlig_results.items():
                        model_results['metrics'][f'RLiG-{classifier}'] = acc
                    
                    model_results['times']['RLiG'] = time.time() - start_time
                    
                    # Store BIC score if available
                    if 'bic' in model_cache and model_cache['bic'] is not None:
                        model_results['bic_scores']['RLiG'] = model_cache['bic']
                else:
                    # Standard TSTR evaluation for other models
                    start_time = time.time()
                    tstr_results = evaluate_tstr(synthetic_data, X_test, y_test)
                    eval_time = time.time() - start_time
                    
                    # Store metrics
                    for classifier, acc in tstr_results.items():
                        model_results['metrics'][f'{model_name.upper()}-{classifier}'] = acc
                    
                    # Store time
                    model_results['times'][model_name.upper()] = eval_time
                    
                    # Store BIC score if available
                    if 'bic' in model_cache and model_cache['bic'] is not None:
                        model_results['bic_scores'][model_name.upper()] = model_cache['bic']
            
            # Store results for this dataset and round
            round_results[name] = model_results
        
        # Store this round's results
        all_rounds_results[round_idx] = round_results
    
    # Average results across all rounds
    final_results = {}
    
    for dataset_name in datasets.keys():
        # Initialize dataset results
        final_results[dataset_name] = {
            'metrics': {},
            'times': {},
            'bic_scores': {},
            'dataset_name': dataset_name
        }
        
        # Count valid rounds for this dataset
        valid_rounds = 0
        
        # Combine metrics from all rounds
        for round_idx in range(n_rounds):
            if dataset_name not in all_rounds_results[round_idx]:
                continue
                
            round_data = all_rounds_results[round_idx][dataset_name]
            valid_rounds += 1
            
            # Accumulate metrics
            for metric_key, metric_value in round_data['metrics'].items():
                # Skip None values
                if metric_value is None:
                    continue
                    
                if metric_key not in final_results[dataset_name]['metrics']:
                    final_results[dataset_name]['metrics'][metric_key] = 0
                final_results[dataset_name]['metrics'][metric_key] += metric_value
            
            # Accumulate times
            for time_key, time_value in round_data['times'].items():
                # Skip None values
                if time_value is None:
                    continue
                    
                if time_key not in final_results[dataset_name]['times']:
                    final_results[dataset_name]['times'][time_key] = 0
                final_results[dataset_name]['times'][time_key] += time_value
            
            # Accumulate BIC scores
            for bic_key, bic_value in round_data['bic_scores'].items():
                # Skip None values
                if bic_value is None:
                    continue
                    
                if bic_key not in final_results[dataset_name]['bic_scores']:
                    final_results[dataset_name]['bic_scores'][bic_key] = 0
                final_results[dataset_name]['bic_scores'][bic_key] += bic_value
        
        # Compute averages
        if valid_rounds > 0:
            # Average metrics
            for metric_key in final_results[dataset_name]['metrics'].keys():
                final_results[dataset_name]['metrics'][metric_key] /= valid_rounds
            
            # Average times
            for time_key in final_results[dataset_name]['times'].keys():
                final_results[dataset_name]['times'][time_key] /= valid_rounds
            
            # Average BIC scores
            for bic_key in final_results[dataset_name]['bic_scores'].keys():
                final_results[dataset_name]['bic_scores'][bic_key] /= valid_rounds
    
    print(f"\nAveraged results across {n_rounds} rounds")
    return final_results


# ============= RESULTS FORMATTING FUNCTIONS =============

def format_results(results):
    """Format the results into DataFrames for easier analysis"""
    accuracy_results = {}
    time_results = {}
    bic_results = {}
    
    for dataset, data in results.items():
        accuracy_results[dataset] = data['metrics']
        time_results[dataset] = data['times']
        bic_results[dataset] = data['bic_scores']
    
    # Convert to DataFrames
    accuracy_df = pd.DataFrame.from_dict(accuracy_results, orient='index')
    time_df = pd.DataFrame.from_dict(time_results, orient='index')
    bic_df = pd.DataFrame.from_dict(bic_results, orient='index')
    
    return {
        'accuracy': accuracy_df,
        'time': time_df,
        'bic': bic_df
    }


def save_results_to_csv(results_dict, prefix="tstr"):
    """Save results to CSV files"""
    # Create results directory if it doesn't exist
    os.makedirs("results", exist_ok=True)
    
    for result_type, df in results_dict.items():
        filename = f"results/{prefix}_{result_type}_results.csv"
        df.to_csv(filename)
        print(f"Saved {result_type} results to {filename}")


# ============= ARGUMENT PARSING =============

def parse_args():
    """Parse command line arguments for the TSTR evaluation script"""
    parser = argparse.ArgumentParser(
        description="TSTR (Train on Synthetic, Test on Real) Evaluation Framework for generative models",
        formatter_class=argparse.ArgumentDefaultsHelpFormatter
    )
    
    print("\nTSTR Evaluation Framework for Generative Models")
    print("===============================================")
    print("Models supported: RLiG, GANBLR, GANBLR++, CTGAN, Naive Bayes, GReaT, TabSyn")
    print("Classifiers: LogisticRegression, MLP, RandomForest, XGBoost (if installed)")
    print("Running with command line arguments enables customization of datasets, models, and parameters.")
    
    # Model selection arguments
    parser.add_argument(
        "--models", 
        type=str, 
        nargs="+", 
        default=['rlig', 'ganblr', 'ganblr++', 'ctgan', 'nb', 'great', 'tabsyn'],
        help="List of models to evaluate. Options: rlig, ganblr, ganblr++, ctgan, nb, great, tabsyn"
    )
    
    # Dataset selection arguments
    parser.add_argument(
        "--datasets", 
        type=str, 
        nargs="+", 
        default=['Rice', 'TicTacToe', 'car'],
        help="List of dataset names to evaluate"
    )
    
    # Add UCI dataset IDs
    parser.add_argument(
        "--uci_ids", 
        type=int, 
        nargs="+", 
        default=[545, 101],  # Default: Rice and TicTacToe
        help="List of UCI dataset IDs to use"
    )
    
    # Add local dataset paths
    parser.add_argument(
        "--local_datasets", 
        type=str, 
        nargs="+", 
        default=['data/car.arff'],
        help="List of paths to local dataset files (.arff or .csv)"
    )
    
    # Evaluation parameters
    parser.add_argument(
        "--n_rounds", 
        type=int, 
        default=3,
        help="Number of evaluation rounds for robust results"
    )
    
    parser.add_argument(
        "--seed", 
        type=int, 
        default=42,
        help="Random seed for reproducibility"
    )
    
    # Output options
    parser.add_argument(
        "--output_prefix", 
        type=str, 
        default="tstr",
        help="Prefix for output CSV files"
    )
    
    # Additional model parameters
    parser.add_argument(
        "--ctgan_epochs", 
        type=int, 
        default=50,
        help="Number of epochs for CTGAN training"
    )
    
    parser.add_argument(
        "--small_ctgan", 
        action="store_true",
        help="Use fewer epochs (10) for CTGAN to speed up training"
    )
    
    parser.add_argument(
        "--rlig_episodes", 
        type=int, 
        default=2,
        help="Number of episodes for RLiG training"
    )
    
    parser.add_argument(
        "--rlig_epochs", 
        type=int, 
        default=5,
        help="Number of epochs for RLiG training"
    )

    parser.add_argument(
        "--great_epochs",
        type=int,
        default=1,
        help="Number of epochs for GReaT training"
    )
    
    parser.add_argument(
        "--tabsyn_epochs",
        type=int,
        default=50,
        help="Number of epochs for TabSyn training"
    )
    
    # Verbose mode
    parser.add_argument(
        "--verbose", 
        action="store_true",
        help="Enable verbose output"
    )
    
    return parser.parse_args()

# ============= MAIN EXECUTION =============

if __name__ == "__main__":
    # Parse command line arguments
    args = parse_args()
    
    # Set up datasets dictionary based on provided arguments
    datasets = {}
    
    # Add UCI datasets using IDs
    if UCI_AVAILABLE:
        for i, dataset_id in enumerate(args.uci_ids):
            if i < len(args.datasets):
                datasets[args.datasets[i]] = dataset_id
            else:
                # Create a generic name if not enough names provided
                datasets[f"UCI_{dataset_id}"] = dataset_id
    
    # Add local datasets
    for i, dataset_path in enumerate(args.local_datasets):
        # Calculate the appropriate index for naming
        idx = len(datasets)
        if idx < len(args.datasets):
            datasets[args.datasets[idx]] = dataset_path
        else:
            # Extract filename as dataset name if not enough names provided
            dataset_name = os.path.splitext(os.path.basename(dataset_path))[0]
            datasets[dataset_name] = dataset_path
    
    # Limit to requested datasets if both lists were provided
    if len(args.datasets) < len(datasets):
        datasets = {k: datasets[k] for k in args.datasets if k in datasets}
    
    # Apply small_ctgan option if specified
    if args.small_ctgan:
        args.ctgan_epochs = 10
        print(f"Note: Using reduced CTGAN epochs ({args.ctgan_epochs}) for faster training")
    
    # Run the TSTR comparison with specified models and parameters
    results = compare_models_tstr(
        datasets,
        models=args.models,
        n_rounds=args.n_rounds,
        seed=args.seed,
        rlig_episodes=args.rlig_episodes,
        rlig_epochs=args.rlig_epochs,
        ctgan_epochs=args.ctgan_epochs,
        great_epochs=args.great_epochs,
        tabsyn_epochs=args.tabsyn_epochs,
        verbose=args.verbose
    )
    
    # Format and display results
    formatted_results = format_results(results)
    
    print("\n\n=== TSTR ACCURACY RESULTS ===")
    print(formatted_results['accuracy'])
    print("\n\n=== TIME RESULTS (seconds) ===")
    print(formatted_results['time'])
    print("\n\n=== BIC SCORE RESULTS ===")
    print(formatted_results['bic'])
    
    # Save results to CSV
    try:
        save_results_to_csv(formatted_results, prefix=args.output_prefix)
        print(f"\nResults saved to CSV files in results directory with prefix '{args.output_prefix}'.")
    except Exception as e:
        print(f"Error saving results to CSV: {e}")<|MERGE_RESOLUTION|>--- conflicted
+++ resolved
@@ -330,18 +330,12 @@
         return None
 
     try:
-<<<<<<< HEAD
         # Initiallize and train GReaT model
         device = "cuda" if torch.cuda.is_available() else "cpu"
         print(f"CUDA available: {torch.cuda.is_available()}. Using device: {device}")
 
-        great_model = GReaT(llm='distilgpt2', batch_size=32,  epochs=50, fp16=True,
+        great_model = GReaT(llm='distilgpt2', batch_size=32, epochs=50, fp16=True,
                             metric_for_best_model="accuracy")
-=======
-        # Initialize and train GReaT model
-        great_model = GReaT(llm='openai-community/gpt2', batch_size=2, epochs=epochs,
-                          metric_for_best_model="accuracy")
->>>>>>> d4095b75
 
         # Ensure the data is properly formatted
         if isinstance(y_train, pd.DataFrame):
