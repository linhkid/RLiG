#!/usr/bin/env python
from collections import deque
from itertools import permutations

import networkx as nx
from tqdm.auto import trange

<<<<<<< HEAD
from pgmpy.models import BayesianNetwork
from pgmpy.estimators import (
    AIC,
    BDeu,
    BDs,
    BIC,
    K2,
    ScoreCache,
    StructureEstimator,
    StructureScore,
)
=======
# Simplified imports - only what's actually used
from pgmpy.models import BayesianNetwork
from pgmpy.estimators import BicScore, ScoreCache

# Add fallback for StructureEstimator if not available
try:
    from pgmpy.estimators import StructureEstimator
except ImportError:
    # Create a simple fallback implementation
    class StructureEstimator:
        """Base class for structure estimators when not available in pgmpy"""
        def __init__(self, data, **kwargs):
            self.data = data
            for key, value in kwargs.items():
                setattr(self, key, value)
>>>>>>> 7163f8c8


class HillClimbSearch(StructureEstimator):
    """
    Class for heuristic hill climb searches for DAGs, to learn
    network structure from data. `estimate` attempts to find a model with optimal score.

    Parameters
    ----------
    data: pandas DataFrame object
        dataframe object where each column represents one variable.
        (If some values in the data are missing the data cells should be set to `numpy.NaN`.
        Note that pandas converts each column containing `numpy.NaN`s to dtype `float`.)

    state_names: dict (optional)
        A dict indicating, for each variable, the discrete set of states (or values)
        that the variable can take. If unspecified, the observed values in the data set
        are taken to be the only possible states.

    use_caching: boolean
        If True, uses caching of score for faster computation.
        Note: Caching only works for scoring methods which are decomposable. Can
        give wrong results in case of custom scoring methods.

    References
    ----------
    Koller & Friedman, Probabilistic Graphical Models - Principles and Techniques, 2009
    Section 18.4.3 (page 811ff)
    """

    def __init__(self, data, use_cache=True,greedy = 1, log=True, **kwargs):
        self.use_cache = use_cache
        self.tabu_list = deque(maxlen=1000)
        self.greedy = greedy # This Agent can also play the role of random exploration
        self.log = log
        super(HillClimbSearch, self).__init__(data, **kwargs)

    def _legal_operations(
            self,
            model,
            score,
            structure_score,
            max_indegree,
            black_list,
            white_list,
            fixed_edges,
    ):
        """Generates a list of legal (= not in tabu_list) graph modifications
        for a given model, together with their score changes. Possible graph modifications:
        (1) add, (2) remove, or (3) flip babilistic Graphical Mp a single edge. For details on scoring
        see Koller & Friedman, Proodels, Section 18.4.3.3 (page 818).
        If a number `max_indegree` is provided, only modifications that keep the number
        of parents for each node below `max_indegree` are considered. A list of
        edges can optionally be passed as `black_list` or `white_list` to exclude those
        edges or to limit the search.
        """

        # tabu_list = set(tabu_list)

        # Step 1: Get all legal operations for adding edges.
        potential_new_edges = (
                set(permutations(self.variables, 2))
                - set(model.edges())
                - set([(Y, X) for (X, Y) in model.edges()])
        )

        for X, Y in potential_new_edges:
            # Check if adding (X, Y) will create a cycle.
            if not nx.has_path(model, Y, X):
                operation = ("+", (X, Y))
                if (
                        (operation not in self.tabu_list)
                        and ((X, Y) not in black_list)
                        and ((X, Y) in white_list)
                ):
                    old_parents = model.get_parents(Y)
                    new_parents = old_parents + [X]
                    if len(new_parents) <= max_indegree:
                        score_delta = score(Y, new_parents) - score(Y, old_parents)
                        # - score(Y, old_parents)
                        score_delta += structure_score("+")
                        yield (operation, score_delta)

        # Step 2: Get all legal operations for removing edges
        # for X, Y in model.edges():
        #     operation = ("-", (X, Y))
        #     if (operation not in self.tabu_list) and ((X, Y) not in fixed_edges):
        #         old_parents = model.get_parents(Y)
        #         new_parents = [var for var in old_parents if var != X]
        #         score_delta = score(Y, new_parents) - score(Y, old_parents)
        #         score_delta += structure_score("-")
        #         yield (operation, score_delta)

        # Step 3: Get all legal operations for flipping edges
        for X, Y in model.edges():
            # Check if flipping creates any cycles
            if not any(
                    map(lambda path: len(path) > 2, nx.all_simple_paths(model, X, Y))
            ):
                operation = ("flip", (X, Y))
                if (
                        ((operation not in self.tabu_list) and ("flip", (Y, X)) not in self.tabu_list)
                        and ((X, Y) not in fixed_edges)
                        and ((Y, X) not in black_list)
                        and ((Y, X) in white_list)
                ):
                    old_X_parents = model.get_parents(X)
                    old_Y_parents = model.get_parents(Y)
                    new_X_parents = old_X_parents + [Y]
                    new_Y_parents = [var for var in old_Y_parents if var != X]
                    if len(new_X_parents) <= max_indegree:
                        score_delta = (
                                score(X, new_X_parents)
                                + score(Y, new_Y_parents)
                                - score(X, old_X_parents)
                                - score(Y, old_Y_parents)
                        )
                        score_delta += structure_score("flip")
                        yield (operation, score_delta)

    def estimate_once(
            self,
            scoring_method="bicscore",
            start_dag=None,
            fixed_edges=set(),
            max_indegree=None,
            black_list=None,
            white_list=None,
            epsilon=1e-4,
    ):
        """
        Performs local hill climb search to estimates the `DAG` structure that
        has optimal score, according to the scoring method supplied. Starts at
        model `start_dag` and proceeds by step-by-step network modifications
        until a local maximum is reached. Only estimates network structure, no
        parametrization.

        Parameters
        ----------
        scoring_method: str or StructureScore instance
            The score to be optimized during structure estimation.  Supported
            structure scores: k2score, bdeuscore, bdsscore, bicscore, aicscore. Also accepts a
            custom score, but it should be an instance of `StructureScore`.

        start_dag: DAG instance
            The starting point for the local search. By default, a completely
            disconnected network is used.

        fixed_edges: iterable
            A list of edges that will always be there in the final learned model.
            The algorithm will add these edges at the start of the algorithm and
            will never change it.

        tabu_length: int
            If provided, the last `tabu_length` graph modifications cannot be reversed
            during the search procedure. This serves to enforce a wider exploration
            of the search space. Default value: 100.

        max_indegree: int or None
            If provided and unequal None, the procedure only searches among models
            where all nodes have at most `max_indegree` parents. Defaults to None.

        black_list: list or None
            If a list of edges is provided as `black_list`, they are excluded from the search
            and the resulting model will not contain any of those edges. Default: None

        white_list: list or None
            If a list of edges is provided as `white_list`, the search is limited to those
            edges. The resulting model will then only contain edges that are in `white_list`.
            Default: None

        epsilon: float (default: 1e-4)
            Defines the exit condition. If the improvement in score is less than `epsilon`,
            the learned model is returned.

        Returns
        -------
        Estimated model: pgmpy.model.BayesianNetwork
            A `Bayesian Network` at a (local) score maximum.

        Examples
        --------
        """

        # Step 1: Initial checks and setup for arguments
        # Step 1.1: Check scoring_method
        supported_methods = {
            "k2score": K2,
            "bdeuscore": BDeu,
            "bdsscore": BDs,
            "bicscore": BIC,
            "aicscore": AIC,
        }

        if isinstance(scoring_method, str):
            score = supported_methods[scoring_method.lower()](data=self.data)
        else:
            score = scoring_method

        # if self.use_cache:
        if False:
            score_fn = ScoreCache.ScoreCache(score, self.data).local_score
        else:
            score_fn = score.local_score

        # Step 1.2: Check the start_dag
        if start_dag is None:
            start_dag = BayesianNetwork()
            start_dag.add_nodes_from(self.variables)

        # Step 1.3: Check fixed_edges
        if not hasattr(fixed_edges, "__iter__"):
            raise ValueError("fixed_edges must be an iterable")
        else:
            fixed_edges = set(fixed_edges)
            start_dag.add_edges_from(fixed_edges)
            if not nx.is_directed_acyclic_graph(start_dag):
                raise ValueError(
                    "fixed_edges creates a cycle in start_dag. Please modify either fixed_edges or start_dag."
                )

        # Step 1.4: Check black list and white list
        black_list = set() if black_list is None else set(black_list)
        white_list = (
            set([(u, v) for u in self.variables for v in self.variables])
            if white_list is None
            else set(white_list)
        )

        # Step 1.5: Initialize max_indegree, tabu_list, and progress bar
        if max_indegree is None:
            max_indegree = float("inf")

        # tabu_list = deque(maxlen=tabu_length)
        # tabu_list = self.tabu_list
        current_model = start_dag

        # Step 2: For each iteration, find the best scoring operation and
        #         do that to the current model. If no legal operation is
        #         possible, sets best_operation=None.
        # operations = self._legal_operations(
        #         current_model,
        #         score_fn,
        #         score.structure_prior_ratio,
        #         max_indegree,
        #         black_list,
        #         white_list,
        #         fixed_edges,
        #     )
        # for operation in operations:
        #     print(operation)
        if self.greedy:
            best_operation, best_score_delta = max(
                self._legal_operations(
                    current_model,
                    score_fn,
                    score.structure_prior_ratio,
                    max_indegree,
                    black_list,
                    white_list,
                    fixed_edges,
                ),
                key=lambda t: t[1],
                default=(None, None),
            )
            if self.log:
                print("Non-generative state is taking a HC Step")

        else:
            action_list = []
            for i in self._legal_operations(
                    current_model,
                    score_fn,
                    score.structure_prior_ratio,
                    max_indegree,
                    black_list,
                    white_list,
                    fixed_edges,
            ):
                action_list.append(i)
            if (len(action_list) > 0):
                random_index = random.randint(0, len(action_list) - 1)
                best_operation, best_score_delta = action_list[random_index]
            else:
                best_operation, best_score_delta = (None, None)

            if self.log:
                print("Non-generative state is taking a Random Step")

        # print("best delta bic: ", best_score_delta,"which is: ", best_operation, "tabu: ",self.tabu_list)

        if best_operation is None or best_score_delta < epsilon:
            # return current_model, best_operation
            return None  # None
        if best_operation[0] == "+":
            # current_model.add_edge(*best_operation[1])
            self.tabu_list.append(("-", best_operation[1]))
        # elif best_operation[0] == "-":
        #     # current_model.remove_edge(*best_operation[1])
        #     self.tabu_list.append(("+", best_operation[1]))
        elif best_operation[0] == "flip":
            X, Y = best_operation[1]
            # current_model.remove_edge(X, Y)
            # current_model.add_edge(Y, X)
            self.tabu_list.append(best_operation)

        # return current_model, best_operation
        return best_operation<|MERGE_RESOLUTION|>--- conflicted
+++ resolved
@@ -5,7 +5,7 @@
 import networkx as nx
 from tqdm.auto import trange
 
-<<<<<<< HEAD
+
 from pgmpy.models import BayesianNetwork
 from pgmpy.estimators import (
     AIC,
@@ -17,23 +17,7 @@
     StructureEstimator,
     StructureScore,
 )
-=======
-# Simplified imports - only what's actually used
-from pgmpy.models import BayesianNetwork
-from pgmpy.estimators import BicScore, ScoreCache
-
-# Add fallback for StructureEstimator if not available
-try:
-    from pgmpy.estimators import StructureEstimator
-except ImportError:
-    # Create a simple fallback implementation
-    class StructureEstimator:
-        """Base class for structure estimators when not available in pgmpy"""
-        def __init__(self, data, **kwargs):
-            self.data = data
-            for key, value in kwargs.items():
-                setattr(self, key, value)
->>>>>>> 7163f8c8
+
 
 
 class HillClimbSearch(StructureEstimator):
